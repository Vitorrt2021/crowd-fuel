--- conflicted
+++ resolved
@@ -5,17 +5,13 @@
 import { CheckCircle, Heart, Home, Share2, AlertCircle, Loader2 } from 'lucide-react';
 import { useIsMobile } from '@/hooks/use-mobile';
 import { useToast } from '@/hooks/use-toast';
-<<<<<<< HEAD
 import { supabase } from '@/integrations/supabase/client';
-import { parsePaymentParams, verifyPayment } from '@/lib/payment-verification';
-=======
->>>>>>> 3e001ba3
+import { verifyPayment } from '@/lib/payment-verification';
 
 export default function ApoioSucesso() {
   const navigate = useNavigate();
   const isMobile = useIsMobile();
   const { toast } = useToast();
-<<<<<<< HEAD
   const [searchParams] = useSearchParams();
   const [verifying, setVerifying] = useState(false);
   const [verificationError, setVerificationError] = useState<string | null>(null);
@@ -121,8 +117,6 @@
 
     verifyWebPayment();
   }, [searchParams, toast]);
-=======
->>>>>>> 3e001ba3
 
   const compartilhar = async () => {
     // Em mobile, tenta compartilhar nativamente
